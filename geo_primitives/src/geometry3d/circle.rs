use geo_core::{Scalar, ToleranceContext};
use crate::geometry3d::{Point3D, Vector3D, Direction3D};
use crate::util::axis_angle::rodrigues_f64;

/// 3D円：中心点、半径、法線ベクトルを持つ円
#[derive(Debug, Clone)]
pub struct Circle3D {
    center: Point3D,
    radius: Scalar,
    normal: Direction3D,
    u_axis: Direction3D, // 円の局所X軸
    v_axis: Direction3D, // 円の局所Y軸
}

impl Circle3D {
    /// 中心点、半径、法線ベクトルから円を作成
    pub fn new(center: Point3D, radius: Scalar, normal: Direction3D) -> Option<Self> {
        if radius.value() <= 0.0 {
            None
        } else {
            // 円の局所座標系を構築
            let (u_axis, v_axis) = Self::build_local_axes(&normal)?;

            Some(Self {
                center,
                radius,
                normal,
                u_axis,
                v_axis,
            })
        }
    }

    /// f64値から円を作成
    pub fn from_f64(center: Point3D, radius: f64, normal: Direction3D) -> Option<Self> {
        if radius <= 0.0 {
            None
        } else {
            Self::new(center, Scalar::new(radius), normal)
        }
    }

    /// 法線ベクトルから局所座標系を構築
    fn build_local_axes(normal: &Direction3D) -> Option<(Direction3D, Direction3D)> {
        // ワールドX軸またはY軸との外積で局所U軸を作成
        let world_x = Direction3D::unit_x();
        let world_y = Direction3D::unit_y();

<<<<<<< HEAD
        // dot は f64 を返すので .value() は不要
    let u_axis = if normal.dot(&world_x).abs() < 0.9 {
            // 法線がX軸と平行でない場合、X軸との外積を使用
            let cross_vec = normal.cross(&world_x);
=======
        let u_axis = if normal.dot(&world_x).abs() < 0.9 {
            // 法線がX軸と平行でない場合、Y軸と法線の外積を使用
            // Y × N で法線とY軸の両方に垂直なベクトル（右手系でX方向）
            let cross_vec = world_y.cross(normal);
>>>>>>> b904885e
            Direction3D::from_vector(&cross_vec)?
        } else {
            // 法線がX軸とほぼ平行な場合、Z軸と法線の外積を使用
            let world_z = Direction3D::unit_z();
            let cross_vec = world_z.cross(normal);
            Direction3D::from_vector(&cross_vec)?
        };

        // V軸 = 法線 × U軸（右手系）
        let cross_vec = normal.cross(&u_axis);
        let v_axis = Direction3D::from_vector(&cross_vec)?;

        Some((u_axis, v_axis))
    }

    /// 中心点を取得
    pub fn center(&self) -> &Point3D {
        &self.center
    }

    /// 半径を取得
    pub fn radius(&self) -> Scalar {
        self.radius
    }

    /// 半径をf64で取得
    pub fn radius_f64(&self) -> f64 {
        self.radius.value()
    }

    /// 法線ベクトルを取得
    pub fn normal(&self) -> &Direction3D {
        &self.normal
    }

    /// U軸（局所X軸）を取得
    pub fn u_axis(&self) -> &Direction3D {
        &self.u_axis
    }

    /// V軸（局所Y軸）を取得
    pub fn v_axis(&self) -> &Direction3D {
        &self.v_axis
    }

    /// θ における円周上の点を計算
    pub fn evaluate(&self, theta: f64) -> Point3D {
        let cos_theta = theta.cos();
        let sin_theta = theta.sin();
        let radius_val = self.radius.value();

        Point3D::new(
            self.center.x() + radius_val * (cos_theta * self.u_axis.x() + sin_theta * self.v_axis.x()),
            self.center.y() + radius_val * (cos_theta * self.u_axis.y() + sin_theta * self.v_axis.y()),
            self.center.z() + radius_val * (cos_theta * self.u_axis.z() + sin_theta * self.v_axis.z()),
        )
    }

    /// θ における接線方向ベクトル
    pub fn tangent(&self, theta: f64) -> Vector3D {
        let cos_theta = theta.cos();
        let sin_theta = theta.sin();
<<<<<<< HEAD
        Vector3D::from_f64(
            -sin_theta * self.u_axis.x() + cos_theta * self.v_axis.x(),
            -sin_theta * self.u_axis.y() + cos_theta * self.v_axis.y(),
            -sin_theta * self.u_axis.z() + cos_theta * self.v_axis.z(),
=======

        Vector3D::new(
            (-sin_theta * self.u_axis.x() + cos_theta * self.v_axis.x()).into(),
            (-sin_theta * self.u_axis.y() + cos_theta * self.v_axis.y()).into(),
            (-sin_theta * self.u_axis.z() + cos_theta * self.v_axis.z()).into(),
>>>>>>> b904885e
        )
    }

    /// 点が円周上にあるかどうか（誤差を考慮）
    pub fn contains_point(&self, point: &Point3D, tolerance: &ToleranceContext) -> bool {
        // まず円の平面上にあるかチェック
<<<<<<< HEAD
        let to_point = Vector3D::from_f64(
            point.x() - self.center.x(),
            point.y() - self.center.y(),
            point.z() - self.center.z(),
        );

        // 法線との内積で平面上にあるかチェック
    let plane_distance = to_point.x().value() * self.normal.x() +
               to_point.y().value() * self.normal.y() +
               to_point.z().value() * self.normal.z();
=======
        let to_point = Vector3D::new(
            (point.x() - self.center.x()).into(),
            (point.y() - self.center.y()).into(),
            (point.z() - self.center.z()).into(),
        );

        // 法線との内積で平面上にあるかチェック
        let plane_distance = to_point.x() * Scalar::from_f64(self.normal.x()) +
                           to_point.y() * Scalar::from_f64(self.normal.y()) +
                           to_point.z() * Scalar::from_f64(self.normal.z());
>>>>>>> b904885e

        if plane_distance.abs().value() > tolerance.linear {
            return false;
        }

        // 中心からの距離が半径と等しいかチェック
<<<<<<< HEAD
    let distance_sq = to_point.x().value() * to_point.x().value() +
             to_point.y().value() * to_point.y().value() +
             to_point.z().value() * to_point.z().value();
        let radius_sq = self.radius.value() * self.radius.value();
=======
        let distance_sq = to_point.x() * to_point.x() +
                         to_point.y() * to_point.y() +
                         to_point.z() * to_point.z();
        let radius_sq = self.radius * self.radius;
>>>>>>> b904885e

        (distance_sq - radius_sq).abs().value() < tolerance.linear
    }

    /// 円を平行移動
    pub fn translate(&self, translation: &Vector3D) -> Self {
        Self {
            center: Point3D::new(
                self.center.x() + translation.x().value(),
                self.center.y() + translation.y().value(),
                self.center.z() + translation.z().value(),
            ),
            radius: self.radius,
            normal: self.normal.clone(),
            u_axis: self.u_axis.clone(),
            v_axis: self.v_axis.clone(),
        }
    }

    /// 円を拡大・縮小
    pub fn scale(&self, factor: Scalar) -> Option<Self> {
        if factor.value() <= 0.0 {
            None
        } else {
            Some(Self {
                center: self.center.clone(),
                radius: self.radius * factor,
                normal: self.normal.clone(),
                u_axis: self.u_axis.clone(),
                v_axis: self.v_axis.clone(),
            })
        }
    }

    /// 指定軸周りで回転
    pub fn rotate_around_axis(&self, axis: &Direction3D, angle: f64, origin: &Point3D) -> Self {
<<<<<<< HEAD
        // 中心点を原点基準へ
        let rel_center = (
            self.center.x() - origin.x(),
            self.center.y() - origin.y(),
            self.center.z() - origin.z(),
        );

        let (rcx, rcy, rcz) = rodrigues_f64(axis.as_tuple(), rel_center, angle);
        let new_center = Point3D::new(origin.x() + rcx, origin.y() + rcy, origin.z() + rcz);

        let (nrx, nry, nrz) = rodrigues_f64(axis.as_tuple(), self.normal.as_tuple(), angle);
        let new_normal = Direction3D::from_f64(nrx, nry, nrz).unwrap_or_else(|| self.normal.clone());

        Self::new(new_center, self.radius, new_normal).unwrap()
    }
=======
        // 簡易実装：ロドリゲスの回転公式を使用
        let cos_angle = Scalar::from_f64(angle.cos());
        let sin_angle = Scalar::from_f64(angle.sin());
        let one_minus_cos = Scalar::from_f64(1.0 - angle.cos());

        // 中心点の回転
        let to_center = Vector3D::new(
            (self.center.x() - origin.x()).into(),
            (self.center.y() - origin.y()).into(),
            (self.center.z() - origin.z()).into(),
        );

        let rotated_center = Self::rodrigues_rotation(&to_center, axis, cos_angle, sin_angle, one_minus_cos);
        let new_center = Point3D::new(
            origin.x() + rotated_center.x().value(),
            origin.y() + rotated_center.y().value(),
            origin.z() + rotated_center.z().value(),
        );

        // 法線ベクトルの回転
        let normal_vec = Vector3D::new(
            Scalar::from_f64(self.normal.x()),
            Scalar::from_f64(self.normal.y()),
            Scalar::from_f64(self.normal.z())
        );
        let rotated_normal_vec = Self::rodrigues_rotation(&normal_vec, axis, cos_angle, sin_angle, one_minus_cos);
        let new_normal = Direction3D::from_f64(
            rotated_normal_vec.x().value(),
            rotated_normal_vec.y().value(),
            rotated_normal_vec.z().value()
        ).unwrap();

        Self::new(new_center, self.radius, new_normal).unwrap()
    }

    /// ロドリゲスの回転公式
    fn rodrigues_rotation(v: &Vector3D, k: &Direction3D, cos_angle: Scalar, sin_angle: Scalar, one_minus_cos: Scalar) -> Vector3D {
        let k_vec = Vector3D::new(
            Scalar::from_f64(k.x()),
            Scalar::from_f64(k.y()),
            Scalar::from_f64(k.z())
        );
        let k_dot_v = k_vec.x() * v.x() + k_vec.y() * v.y() + k_vec.z() * v.z();
        let k_cross_v = Vector3D::new(
            k_vec.y() * v.z() - k_vec.z() * v.y(),
            k_vec.z() * v.x() - k_vec.x() * v.z(),
            k_vec.x() * v.y() - k_vec.y() * v.x(),
        );

        Vector3D::new(
            v.x() * cos_angle + k_cross_v.x() * sin_angle + k_vec.x() * k_dot_v * one_minus_cos,
            v.y() * cos_angle + k_cross_v.y() * sin_angle + k_vec.y() * k_dot_v * one_minus_cos,
            v.z() * cos_angle + k_cross_v.z() * sin_angle + k_vec.z() * k_dot_v * one_minus_cos,
        )
    }
>>>>>>> b904885e
}

#[cfg(test)]
mod tests {
    use super::*;
    use geo_core::ToleranceContext;

    #[test]
    fn test_circle3d_creation() {
        let center = Point3D::new(0.0, 0.0, 0.0);
        let normal = Direction3D::unit_z();
        let circle = Circle3D::from_f64(center, 1.0, normal);

        assert!(circle.is_some());
        let circle = circle.unwrap();
        assert_eq!(circle.radius().value(), 1.0);
    }

    #[test]
    fn test_circle3d_evaluation() {
        let center = Point3D::new(0.0, 0.0, 0.0);
        let normal = Direction3D::unit_z();
        let circle = Circle3D::from_f64(center, 1.0, normal).unwrap();

        let point_0 = circle.evaluate(0.0);
        assert!((point_0.x() - 1.0).abs() < 1e-10);
        assert!(point_0.y().abs() < 1e-10);
        assert!(point_0.z().abs() < 1e-10);

        let point_pi_2 = circle.evaluate(std::f64::consts::PI / 2.0);
        assert!(point_pi_2.x().abs() < 1e-10);
        assert!((point_pi_2.y() - 1.0).abs() < 1e-10);
        assert!(point_pi_2.z().abs() < 1e-10);
    }

    #[test]
    fn test_contains_point() {
        let center = Point3D::new(0.0, 0.0, 0.0);
        let normal = Direction3D::unit_z();
        let circle = Circle3D::from_f64(center, 1.0, normal).unwrap();
        let tolerance = ToleranceContext::standard();

        let point_on_circle = Point3D::new(1.0, 0.0, 0.0);
        assert!(circle.contains_point(&point_on_circle, &tolerance));

        let point_off_circle = Point3D::new(2.0, 0.0, 0.0);
        assert!(!circle.contains_point(&point_off_circle, &tolerance));

        let point_off_plane = Point3D::new(1.0, 0.0, 1.0);
        assert!(!circle.contains_point(&point_off_plane, &tolerance));
    }
}<|MERGE_RESOLUTION|>--- conflicted
+++ resolved
@@ -46,17 +46,10 @@
         let world_x = Direction3D::unit_x();
         let world_y = Direction3D::unit_y();
 
-<<<<<<< HEAD
         // dot は f64 を返すので .value() は不要
-    let u_axis = if normal.dot(&world_x).abs() < 0.9 {
+        let u_axis = if normal.dot(&world_x).abs() < 0.9 {
             // 法線がX軸と平行でない場合、X軸との外積を使用
             let cross_vec = normal.cross(&world_x);
-=======
-        let u_axis = if normal.dot(&world_x).abs() < 0.9 {
-            // 法線がX軸と平行でない場合、Y軸と法線の外積を使用
-            // Y × N で法線とY軸の両方に垂直なベクトル（右手系でX方向）
-            let cross_vec = world_y.cross(normal);
->>>>>>> b904885e
             Direction3D::from_vector(&cross_vec)?
         } else {
             // 法線がX軸とほぼ平行な場合、Z軸と法線の外積を使用
@@ -119,25 +112,16 @@
     pub fn tangent(&self, theta: f64) -> Vector3D {
         let cos_theta = theta.cos();
         let sin_theta = theta.sin();
-<<<<<<< HEAD
         Vector3D::from_f64(
             -sin_theta * self.u_axis.x() + cos_theta * self.v_axis.x(),
             -sin_theta * self.u_axis.y() + cos_theta * self.v_axis.y(),
             -sin_theta * self.u_axis.z() + cos_theta * self.v_axis.z(),
-=======
-
-        Vector3D::new(
-            (-sin_theta * self.u_axis.x() + cos_theta * self.v_axis.x()).into(),
-            (-sin_theta * self.u_axis.y() + cos_theta * self.v_axis.y()).into(),
-            (-sin_theta * self.u_axis.z() + cos_theta * self.v_axis.z()).into(),
->>>>>>> b904885e
         )
     }
 
     /// 点が円周上にあるかどうか（誤差を考慮）
     pub fn contains_point(&self, point: &Point3D, tolerance: &ToleranceContext) -> bool {
         // まず円の平面上にあるかチェック
-<<<<<<< HEAD
         let to_point = Vector3D::from_f64(
             point.x() - self.center.x(),
             point.y() - self.center.y(),
@@ -145,40 +129,21 @@
         );
 
         // 法線との内積で平面上にあるかチェック
-    let plane_distance = to_point.x().value() * self.normal.x() +
-               to_point.y().value() * self.normal.y() +
-               to_point.z().value() * self.normal.z();
-=======
-        let to_point = Vector3D::new(
-            (point.x() - self.center.x()).into(),
-            (point.y() - self.center.y()).into(),
-            (point.z() - self.center.z()).into(),
-        );
-
-        // 法線との内積で平面上にあるかチェック
-        let plane_distance = to_point.x() * Scalar::from_f64(self.normal.x()) +
-                           to_point.y() * Scalar::from_f64(self.normal.y()) +
-                           to_point.z() * Scalar::from_f64(self.normal.z());
->>>>>>> b904885e
-
-        if plane_distance.abs().value() > tolerance.linear {
+        let plane_distance = to_point.x().value() * self.normal.x() +
+                              to_point.y().value() * self.normal.y() +
+                              to_point.z().value() * self.normal.z();
+
+        if plane_distance.abs() > tolerance.linear {
             return false;
         }
 
         // 中心からの距離が半径と等しいかチェック
-<<<<<<< HEAD
-    let distance_sq = to_point.x().value() * to_point.x().value() +
-             to_point.y().value() * to_point.y().value() +
-             to_point.z().value() * to_point.z().value();
+        let distance_sq = to_point.x().value() * to_point.x().value() +
+                           to_point.y().value() * to_point.y().value() +
+                           to_point.z().value() * to_point.z().value();
         let radius_sq = self.radius.value() * self.radius.value();
-=======
-        let distance_sq = to_point.x() * to_point.x() +
-                         to_point.y() * to_point.y() +
-                         to_point.z() * to_point.z();
-        let radius_sq = self.radius * self.radius;
->>>>>>> b904885e
-
-        (distance_sq - radius_sq).abs().value() < tolerance.linear
+
+        (distance_sq - radius_sq).abs() < tolerance.linear
     }
 
     /// 円を平行移動
@@ -213,7 +178,6 @@
 
     /// 指定軸周りで回転
     pub fn rotate_around_axis(&self, axis: &Direction3D, angle: f64, origin: &Point3D) -> Self {
-<<<<<<< HEAD
         // 中心点を原点基準へ
         let rel_center = (
             self.center.x() - origin.x(),
@@ -229,63 +193,6 @@
 
         Self::new(new_center, self.radius, new_normal).unwrap()
     }
-=======
-        // 簡易実装：ロドリゲスの回転公式を使用
-        let cos_angle = Scalar::from_f64(angle.cos());
-        let sin_angle = Scalar::from_f64(angle.sin());
-        let one_minus_cos = Scalar::from_f64(1.0 - angle.cos());
-
-        // 中心点の回転
-        let to_center = Vector3D::new(
-            (self.center.x() - origin.x()).into(),
-            (self.center.y() - origin.y()).into(),
-            (self.center.z() - origin.z()).into(),
-        );
-
-        let rotated_center = Self::rodrigues_rotation(&to_center, axis, cos_angle, sin_angle, one_minus_cos);
-        let new_center = Point3D::new(
-            origin.x() + rotated_center.x().value(),
-            origin.y() + rotated_center.y().value(),
-            origin.z() + rotated_center.z().value(),
-        );
-
-        // 法線ベクトルの回転
-        let normal_vec = Vector3D::new(
-            Scalar::from_f64(self.normal.x()),
-            Scalar::from_f64(self.normal.y()),
-            Scalar::from_f64(self.normal.z())
-        );
-        let rotated_normal_vec = Self::rodrigues_rotation(&normal_vec, axis, cos_angle, sin_angle, one_minus_cos);
-        let new_normal = Direction3D::from_f64(
-            rotated_normal_vec.x().value(),
-            rotated_normal_vec.y().value(),
-            rotated_normal_vec.z().value()
-        ).unwrap();
-
-        Self::new(new_center, self.radius, new_normal).unwrap()
-    }
-
-    /// ロドリゲスの回転公式
-    fn rodrigues_rotation(v: &Vector3D, k: &Direction3D, cos_angle: Scalar, sin_angle: Scalar, one_minus_cos: Scalar) -> Vector3D {
-        let k_vec = Vector3D::new(
-            Scalar::from_f64(k.x()),
-            Scalar::from_f64(k.y()),
-            Scalar::from_f64(k.z())
-        );
-        let k_dot_v = k_vec.x() * v.x() + k_vec.y() * v.y() + k_vec.z() * v.z();
-        let k_cross_v = Vector3D::new(
-            k_vec.y() * v.z() - k_vec.z() * v.y(),
-            k_vec.z() * v.x() - k_vec.x() * v.z(),
-            k_vec.x() * v.y() - k_vec.y() * v.x(),
-        );
-
-        Vector3D::new(
-            v.x() * cos_angle + k_cross_v.x() * sin_angle + k_vec.x() * k_dot_v * one_minus_cos,
-            v.y() * cos_angle + k_cross_v.y() * sin_angle + k_vec.y() * k_dot_v * one_minus_cos,
-            v.z() * cos_angle + k_cross_v.z() * sin_angle + k_vec.z() * k_dot_v * one_minus_cos,
-        )
-    }
->>>>>>> b904885e
 }
 
 #[cfg(test)]
