--- conflicted
+++ resolved
@@ -6,7 +6,6 @@
 pub struct Direction(Vector);
 
 impl Direction {
-<<<<<<< HEAD
     /// 安全に正規化されたDirectionを生成、零ベクトルの場合はNoneを返す。
     /// 成分からDirectionを作成する推奨方法。
     pub fn new(x: f64, y: f64, z: f64) -> Option<Self> {
@@ -21,13 +20,6 @@
         Direction(Vector::new(x, y, z))
     }
 
-    /// VectorからDirectionを作成、零ベクトルの場合はNoneを返す。
-=======
-    pub fn new(x: f64, y: f64, z: f64) -> Self {
-        Direction(Vector::new(x, y, z))
-    }
-
->>>>>>> f4f10c03
     pub fn from_vector(v: Vector) -> Option<Self> {
         // 元のベクトルが零ベクトルかチェック
         if v.norm() == 0.0 {
@@ -43,13 +35,10 @@
         }
     }
 
-<<<<<<< HEAD
-=======
     pub fn length(&self) -> f64 {
         self.0.norm()
     }
 
->>>>>>> f4f10c03
     pub fn x(&self) -> f64 {
         self.0.x()
     }
@@ -62,22 +51,10 @@
         self.0.z()
     }
 
-<<<<<<< HEAD
-    /// 方向ベクトルの長さを返す（正規化された方向では常に1.0のはず）
-    pub fn length(&self) -> f64 {
-        self.0.norm()
-    }
-
-    /// 数値誤差に対処するためDirectionを再正規化。
-    /// ベクトルが零になった場合はNoneを返す（有効なDirectionでは発生しないはず）。
-    pub fn normalize(&self) -> Option<Self> {
-        Self::from_vector(self.0)
-=======
     pub fn normalize(&self) -> Option<Self> {
         // Direction は既に正規化されたベクトルなので、selfを返す
         // ただし、数値誤差により長さが1でない可能性があるため、再正規化
         Direction::from_vector(self.0)
->>>>>>> f4f10c03
     }
 
     pub fn as_vector(&self) -> Vector {
