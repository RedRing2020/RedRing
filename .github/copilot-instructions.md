# Copilot Instructions for RedRing

RedRing は、Rust + wgpu による CAD/CAM 研究用プラットフォームです。現在は描画基盤と幾何要素の設計段階にあり、**コンパイルエラーが存在する開発中のプロジェクト**です。

## ⚠️ プロジェクトの現状

- **開発初期段階**: 幾何要素やCAM処理は未実装、段階的に導入予定
- **コンパイルエラーあり**: `model` クレートに既知のエラーが存在（メソッド未実装など）
- **タスクルール**: 無関係なビルドエラーは修正しない。タスク関連のエラーのみ対応

## アーキテクチャ

<<<<<<< HEAD
### Workspace 構成と依存関係

```
redring (main) ──┬─→ model (幾何データ、依存なし)
                 ├─→ viewmodel (ビュー変換、model に依存)
                 ├─→ render (GPU描画、model に依存しない)
                 └─→ stage (シーン管理、render に依存)
```

- **model**: 幾何データ（Point, Vector, Direction, Curve, Surface等）、依存なし
- **render**: GPU描画基盤（wgpu, WGSL シェーダ）、model と独立
- **stage**: レンダリングシーン管理（`RenderStage` トレイト）
- **viewmodel**: ビュー操作（現在はプレースホルダーコード）
- **redring**: メインアプリ、全クレートを統合
=======
- **Workspace 構成**: `model`, `render`, `redring`(main), `viewmodel`, `stage` の 5 つのクレート
- **responsibility separation**: 幾何データ(model)、GPU 描画(render)、UI(redring)、ビュー操作(viewmodel)、シーン管理(stage)
- **依存関係**: `redring` がすべてを統合、`render` は `model` に依存しない（GPUレンダリングと幾何演算の分離）
>>>>>>> 308b73be

## 幾何データの設計パターン (`model/`)

### 階層構造

- `geometry/geometry2d/`: 2D幾何要素（Point, Vector, Direction, Line, Circle, Arc等）
- `geometry/geometry3d/`: 3D幾何要素（Point, Vector, Direction, Plane, Curve等）
- `geometry_kind/`: 型分類 Enum（`CurveKind2D`, `CurveKind3D`, `SurfaceKind`）
- `geometry_trait/`: 抽象化トレイト（`Normalize`, `Normed`, `Curve2D`, `Curve3D`, `Surface`）

### 重要なパターン

- **型安全な Direction**: `Direction::from_vector()` は `Option<Direction>` を返し、ゼロベクトルを安全に扱う
  ```rust
  // model/src/geometry/geometry3d/direction.rs
  pub fn from_vector(v: Vector) -> Option<Self> {
      v.normalize().map(Direction)
  }
  ```

- **Enum による型分類**: `CurveKind2D` で曲線種別を明示
  ```rust
  // model/src/geometry_kind/curve2d.rs
  pub enum CurveKind2D {
      InfiniteLine, Ray, Line, Circle, Arc, Ellipse, EllipseArc, NurbsCurve, Unknown
  }
  ```

- **フラットな公開API**: `lib.rs` で `pub use` により階層を隠蔽
  ```rust
  // model/src/geometry/geometry3d/mod.rs
  pub use point::Point;
  pub use vector::Vector;
  pub use direction::Direction;
  ```

## GPU 描画システム (`render/`)

<<<<<<< HEAD
### WGSL シェーダ統合

- シェーダは `render/shaders/*.wgsl` に独立管理
- `include_str!` でコンパイル時埋め込み
  ```rust
  // render/src/shader.rs
  source: wgpu::ShaderSource::Wgsl(include_str!("../shaders/render_3d.wgsl").into())
  ```

### 頂点データパターン

- `bytemuck` の `Pod` + `Zeroable` でメモリ安全性を確保
  ```rust
  // render/src/vertex_3d.rs
  #[repr(C)]
  #[derive(Copy, Clone, Debug, Pod, Zeroable)]
  pub struct Vertex3D {
      pub position: [f32; 3],
  }
  ```

### レンダリングパイプライン分離

- `render_2d.rs`: 2D描画（Draft用）
- `render_3d.rs`: 3D描画（Shading用）
- `wireframe.rs`: ワイヤーフレーム描画

## シーン管理 (`stage/`)

### RenderStage トレイトパターン

すべてのステージは `RenderStage` トレイトを実装：
```rust
// stage/src/render_stage.rs
pub trait RenderStage {
    fn render(&mut self, encoder: &mut wgpu::CommandEncoder, view: &wgpu::TextureView);
    fn update(&mut self) {}
}
```

実装例:
- `DraftStage`: 2D描画（アニメーション三角形）
- `ShadingStage`: 3D描画（将来的にカメラ制御追加予定）
- `OutlineStage`: アウトライン描画
=======
- **wgpu + WGSL**: シェーダは `render/shaders/*.wgsl` に分離
- **頂点データ**: `vertex_3d.rs` で `bytemuck` を使った `Pod` + `Zeroable` パターン
  - `#[repr(C)]` + `#[derive(Pod, Zeroable)]` で GPU メモリレイアウトを保証
  - 例: `Vertex3D { position: [f32; 3] }` は直接 GPU バッファに転送可能
- **シェーダローダー**: `shader.rs` で `include_str!` を使ったコンパイル時埋め込み
- **レンダリングパイプライン**: `render_2d.rs`, `render_3d.rs`, `wireframe.rs` で用途別に分離
>>>>>>> 308b73be

## シーン管理システム (`stage/`)

- **RenderStage トレイト**: 各描画ステージの統一インターフェース（`render()` + `update()`）
- **実装例**:
  - `OutlineStage`: ワイヤーフレーム描画（編集時のエッジ表示用）
  - `DraftStage`: 2D プレビュー描画（アニメーション更新機能付き）
  - `ShadingStage`: 3D シェーディング描画（将来的にカメラ制御を追加予定）
- **パターン**: 各ステージは独自の `resources` を保持し、`update()` でフレーム毎の状態更新を実装

## 開発ワークフロー

### ビルドとテスト

```bash
# 全体ビルド（エラーあり）
cargo build

# 個別クレートのビルド（render/stage は成功する）
cargo build -p render
cargo build -p stage

# テスト実行
cargo test -p render
cargo test -p model  # エラーにより失敗する可能性

# メインアプリ実行（model のエラー修正後）
cargo run
```

### ドキュメント生成

```bash
# mdbook でドキュメント生成
mdbook build  # manual/ -> docs/ に出力

# book.toml 設定:
# src = "manual"
# build-dir = "docs"
```

### 現在の状態と制約

- **ビルドエラー**: `model` クレートに未実装トレイトメソッドあり（開発中）
- **テスト**: 現在は `viewmodel/src/lib.rs` のみに基本テストあり
- **WebAssembly**: 将来対応予定（README記載）だが、現状は native のみ

## 重要な設計原則

<<<<<<< HEAD
### 型安全性とエラーハンドリング

- **Option/Result 活用**: 失敗可能な操作には `Option<T>` を必ず使用
- **型分類 Enum**: `CurveKind2D/3D` で動的な型判定を補完

### トレイト設計

- **抽象化**: `Curve2D`, `Curve3D`, `Surface` で共通インターフェース定義
- **特殊化**: `Normalize`, `Normed` で特定操作を分離

### モジュール設計

- **フラットAPI**: `pub use` で階層を隠し、ユーザー側のインポートを簡素化
- **責務分離**: render は model に依存せず、GPU描画のみに集中

## 技術スタック

- **Rust Edition 2024**: 全クレートで統一
- **wgpu 26.0.1**: GPU描画（WebGPU準拠）
- **winit 0.30**: ウィンドウ管理
- **bytemuck 1.23.2**: 型安全なバイト変換
- **tracing**: ロギング（workspace 共通依存）
- **mdBook**: ドキュメント生成（manual/ -> docs/）

## 将来の拡張方向

- **WebAssembly対応**: 計画中（現在は未実装）
- **CAM機能**: 切削シミュレーション、パス生成（未実装）
- **NURBS/STEP対応**: 設計で考慮中
- **多言語ドキュメント**: mdBook 多言語化予定
=======
- **Option/Result 活用**: `Direction::from_vector()` など、失敗可能な操作には `Option<T>` を使用
- **トレイト境界**: 幾何操作は専用トレイトで抽象化（`Normalize`, `Normed` など）
- **モジュール公開**: 各クレートの `lib.rs` で `pub use` によるフラットな公開 API
- **WGSL 統合**: シェーダファイルは独立管理、Rust から `include_str!` で参照
- **型安全性**: `Direction` は正規化保証、`#[repr(C)]` で GPU メモリレイアウト制御

## ViewModelパターン（今後実装予定）

- 現在 `viewmodel/src/lib.rs` はスタブ実装（`add()` 関数のみ）
- 将来的にカメラ制御、ビュー変換、インタラクション管理を担当予定

## テスト戦略

- 現状: 最小限のテストインフラ（`viewmodel` に基本テストのみ）
- 推奨: クレート毎に `#[cfg(test)] mod tests` でユニットテスト追加
- 幾何演算は数値精度テストが重要（浮動小数点比較に注意）

## CAM機能（将来実装予定）

- 現在未実装（README/manual に記載）
- 設計方針: 幾何カーネル(`model`)上にツールパス生成・切削シミュレーション層を構築予定
- STEP/NURBS 対応も視野に入れた拡張可能な設計
>>>>>>> 308b73be

## デバッグ・開発支援

- **tracing**: `tracing` + `tracing-subscriber` で構造化ログ
- **進捗管理**: GitHub Issues/Projects で詳細な開発状況を追跡
- **技術ドキュメント**: `manual/` (mdbook) に設計思想・モジュール構成を記録<|MERGE_RESOLUTION|>--- conflicted
+++ resolved
@@ -10,7 +10,6 @@
 
 ## アーキテクチャ
 
-<<<<<<< HEAD
 ### Workspace 構成と依存関係
 
 ```
@@ -25,11 +24,6 @@
 - **stage**: レンダリングシーン管理（`RenderStage` トレイト）
 - **viewmodel**: ビュー操作（現在はプレースホルダーコード）
 - **redring**: メインアプリ、全クレートを統合
-=======
-- **Workspace 構成**: `model`, `render`, `redring`(main), `viewmodel`, `stage` の 5 つのクレート
-- **responsibility separation**: 幾何データ(model)、GPU 描画(render)、UI(redring)、ビュー操作(viewmodel)、シーン管理(stage)
-- **依存関係**: `redring` がすべてを統合、`render` は `model` に依存しない（GPUレンダリングと幾何演算の分離）
->>>>>>> 308b73be
 
 ## 幾何データの設計パターン (`model/`)
 
@@ -68,7 +62,6 @@
 
 ## GPU 描画システム (`render/`)
 
-<<<<<<< HEAD
 ### WGSL シェーダ統合
 
 - シェーダは `render/shaders/*.wgsl` に独立管理
@@ -113,14 +106,6 @@
 - `DraftStage`: 2D描画（アニメーション三角形）
 - `ShadingStage`: 3D描画（将来的にカメラ制御追加予定）
 - `OutlineStage`: アウトライン描画
-=======
-- **wgpu + WGSL**: シェーダは `render/shaders/*.wgsl` に分離
-- **頂点データ**: `vertex_3d.rs` で `bytemuck` を使った `Pod` + `Zeroable` パターン
-  - `#[repr(C)]` + `#[derive(Pod, Zeroable)]` で GPU メモリレイアウトを保証
-  - 例: `Vertex3D { position: [f32; 3] }` は直接 GPU バッファに転送可能
-- **シェーダローダー**: `shader.rs` で `include_str!` を使ったコンパイル時埋め込み
-- **レンダリングパイプライン**: `render_2d.rs`, `render_3d.rs`, `wireframe.rs` で用途別に分離
->>>>>>> 308b73be
 
 ## シーン管理システム (`stage/`)
 
@@ -170,7 +155,6 @@
 
 ## 重要な設計原則
 
-<<<<<<< HEAD
 ### 型安全性とエラーハンドリング
 
 - **Option/Result 活用**: 失敗可能な操作には `Option<T>` を必ず使用
@@ -201,30 +185,6 @@
 - **CAM機能**: 切削シミュレーション、パス生成（未実装）
 - **NURBS/STEP対応**: 設計で考慮中
 - **多言語ドキュメント**: mdBook 多言語化予定
-=======
-- **Option/Result 活用**: `Direction::from_vector()` など、失敗可能な操作には `Option<T>` を使用
-- **トレイト境界**: 幾何操作は専用トレイトで抽象化（`Normalize`, `Normed` など）
-- **モジュール公開**: 各クレートの `lib.rs` で `pub use` によるフラットな公開 API
-- **WGSL 統合**: シェーダファイルは独立管理、Rust から `include_str!` で参照
-- **型安全性**: `Direction` は正規化保証、`#[repr(C)]` で GPU メモリレイアウト制御
-
-## ViewModelパターン（今後実装予定）
-
-- 現在 `viewmodel/src/lib.rs` はスタブ実装（`add()` 関数のみ）
-- 将来的にカメラ制御、ビュー変換、インタラクション管理を担当予定
-
-## テスト戦略
-
-- 現状: 最小限のテストインフラ（`viewmodel` に基本テストのみ）
-- 推奨: クレート毎に `#[cfg(test)] mod tests` でユニットテスト追加
-- 幾何演算は数値精度テストが重要（浮動小数点比較に注意）
-
-## CAM機能（将来実装予定）
-
-- 現在未実装（README/manual に記載）
-- 設計方針: 幾何カーネル(`model`)上にツールパス生成・切削シミュレーション層を構築予定
-- STEP/NURBS 対応も視野に入れた拡張可能な設計
->>>>>>> 308b73be
 
 ## デバッグ・開発支援
 
